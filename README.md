--- conflicted
+++ resolved
@@ -2,11 +2,21 @@
 
 Unified space for two experimental tracks:
 
-<<<<<<< HEAD
 1. **EMOTA Unity Sandbox** – motivational dynamics, archetypal resonance, and OpenAI integration experiments.
 2. **GenesisPrime Toolkit** – a high-performance prime number exploration library and command-line interface.
 
 Both tracks now live together so the project history remains intact while enabling cross-pollination between algorithmic tooling and affective simulations.
+
+## 🤖 GitHub Copilot Onboarding
+
+New collaborator or AI agent getting started?
+
+1. Run `./scripts/setup_dev.sh` for automated environment setup.
+2. Review [COPILOT_AGENT.md](COPILOT_AGENT.md) for development patterns and guardrails.
+3. Copy `.env.template` to `.env` and fill in secrets (e.g., `OPENAI_API_KEY`) when running live integrations.
+4. Use the issue templates in `.github/ISSUE_TEMPLATE/` to seed bug reports, feature ideas, or Copilot delegations.
+
+**Key reference files**: `COPILOT_AGENT.md`, `CONTRIBUTING.md`, `SECURITY.md`, and the `emota/` engine modules.
 
 ## Repository Layout
 
@@ -23,24 +33,6 @@
 ## Getting Started
 
 ### 1. Environment Setup
-=======
-## 🤖 GitHub Copilot Onboarding
-
-**New to this repository?** For streamlined development with AI assistance:
-
-1. **Quick Setup**: Run `./scripts/setup_dev.sh` for automated environment setup
-2. **Read**: [COPILOT_AGENT.md](COPILOT_AGENT.md) for AI development guidelines  
-3. **Configure**: Copy `.env.template` to `.env` and add your OpenAI API key (optional)
-4. **Explore**: Use issue templates for bug reports, features, or Copilot tasks
-
-### Key Files for AI Context
-- `COPILOT_AGENT.md` - Complete development guide and context
-- `CONTRIBUTING.md` - Contribution guidelines
-- `SECURITY.md` - Security policies and secret management
-- `emota/` - Core EMOTA framework modules
-
-## Quick Start
->>>>>>> dbd1266c
 
 ```bash
 python -m venv .venv
@@ -107,41 +99,19 @@
 ```bash
 pytest
 ```
-<<<<<<< HEAD
-=======
-Includes CLI JSON schema validation (`schema/cli_output.schema.json`).
-Live OpenAI call test skipped if `OPENAI_API_KEY` absent.
-
-## Development Checklist
-- Add new subsystem stub in `emota/`
-- Add unit tests (avoid network I/O)
-- Update README architecture if conceptual model changes
-- Run `pytest` before commit
-- **For AI-assisted development**: Follow patterns in `COPILOT_AGENT.md`
-- **Code quality**: Run `ruff check .` and `ruff format .` before commit
-- **Security**: Enable git hooks with `git config core.hooksPath .githooks`
-
-## Security & Secrets
-Never commit `.env`. The repository provides:
-- `.githooks/pre-commit` secret pattern scanner (enable with `git config core.hooksPath .githooks`).
-- `scripts/cleanup_secrets.sh` (fresh clone interactive history rewrite)
-- `scripts/mirror_history_purge.sh` (automated mirror purge)
-
-### If a Secret Was Committed
-1. Rotate key immediately.
-2. Perform mirror purge (see below) in a clean environment.
-3. Force push rewritten history.
-4. Fresh-clone and verify absence: `git log --all -- .env` returns nothing.
-
-### Mirror Purge Summary
-```bash
-./scripts/mirror_history_purge.sh git@github.com:your-org/PrimeCodex.git
-# then fresh clone & verify
-```
->>>>>>> dbd1266c
 
 - OpenAI integration tests auto-skip when `OPENAI_API_KEY` is absent.
 - GenesisPrime includes demonstration routines in `examples.py` and `quickstart.py` for manual smoke checks.
+
+## Development Checklist
+
+- Add new subsystem stubs under `emota/` with accompanying tests (avoid network I/O).
+- Keep README architecture diagrams in sync with conceptual changes.
+- Run `pytest` before committing; OpenAI integration tests auto-skip without `OPENAI_API_KEY`.
+- Use `examples.py` and `quickstart.py` for GenesisPrime smoke checks.
+- For AI-assisted work, follow patterns in `COPILOT_AGENT.md`.
+- Run `ruff check .` and `ruff format .` (or the project-preferred equivalent) before committing.
+- Enable git hooks via `git config core.hooksPath .githooks` to activate secret scanning.
 
 ## Development Notes
 
