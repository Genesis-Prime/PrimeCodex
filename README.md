--- conflicted
+++ resolved
@@ -1,313 +1,108 @@
-<<<<<<< HEAD
 # PrimeCodex
 
-Experimental EMOTA Unity framework and OpenAI integration sandbox.
+Unified space for two experimental tracks:
 
-## Quick Start
+1. **EMOTA Unity Sandbox** – motivational dynamics, archetypal resonance, and OpenAI integration experiments.
+2. **GenesisPrime Toolkit** – a high-performance prime number exploration library and command-line interface.
+
+Both tracks now live together so the project history remains intact while enabling cross-pollination between algorithmic tooling and affective simulations.
+
+## Repository Layout
+
+| Path | Purpose |
+|------|---------|
+| `emota/` | EMOTA Unity engine components (braid dynamics, archetypes, unity integration).
+| `cli.py` | Entry point for the EMOTA-oriented CLI (`primecodex`).
+| `openai_connect.py` | OpenAI API integration example (mocked in tests unless API key exported).
+| `genesis_prime.py` | Core GenesisPrime number theory library.
+| `prime_cli.py` | CLI façade for GenesisPrime operations.
+| `examples.py`, `quickstart.py` | GenesisPrime usage walkthroughs and demos.
+| `scripts/` | Repository maintenance utilities (secret scrubbing, setup helpers).
+
+## Getting Started
+
+### 1. Environment Setup
 
 ```bash
 python -m venv .venv
 source .venv/bin/activate
 pip install -e .[dev]
-cp emota/config.yaml emota/config.local.yaml  # (optional override)
-export OPENAI_API_KEY=your-key  # optional if running OpenAI example
+```
+
+### 2. EMOTA Unity Quickstart
+
+```bash
+cp emota/config.yaml emota/config.local.yaml  # optional override
+export OPENAI_API_KEY=your-key  # optional unless running live OpenAI demo
 python openai_connect.py
 primecodex --goal 0.6 --threat 0.2 "Exploring an uncertain landscape"
 ```
 
-## Installation
-Editable dev install (preferred for iteration):
-```bash
-pip install -e .[dev]
-```
-Or basic runtime only:
-```bash
-pip install .
-```
+#### CLI Variations
 
-## CLI Usage
 ```bash
 primecodex --goal 0.7 --threat 0.1 --novelty 0.3 "Encountering a new opportunity"
-```
-Read experience text from stdin:
-```bash
 echo "Entering a dark corridor" | primecodex --goal 0.4 --threat 0.5 --pretty
 ```
 
-## Architecture (Text Diagram)
-```
-Experience → Motivational Braid (desire,fear,valence,tension)
-            ↘ Archetypal Resonance (serpent/flame/void/unity balance)
-             ↘ Future: Cathedral / Dimensional Bridge / Memory Layers
-Output: Unified state snapshot (policy, braid code, archetypal mode)
-```
-
-### Core Modules
-- `emota/braid.py` – Desire/Fear dynamical system with hysteresis bits.
-- `emota/archetype.py` – Resonance engine mapping motivational dynamics to archetypal pattern activations.
-- `emota/unity.py` – Integration wrapper (now supports `config_path`).
-- `emota/cathedral.py` – Placeholder for macro-structural planning layer.
-- `emota/bridge.py` – Placeholder for symbolic/sub-symbolic translation layer.
-
-### Configuration
-Runtime parameters load from `emota/config.yaml` by default. Provide an alternate file via CLI `--config` or `EMOTA_CONFIG` (future) or pass `config_path` to `EMOTAUnityEngine`.
-
-## OpenAI Example
-Located in `openai_connect.py`. Uses `OPENAI_API_KEY`. Tests mock live calls unless key exported.
-
-## Testing
-```bash
-pytest
-```
-Live OpenAI call test skipped if `OPENAI_API_KEY` absent.
-
-## Development Checklist
-- Add new subsystem stub in `emota/`
-- Add unit tests (avoid network I/O)
-- Update README architecture if conceptual model changes
-- Run `pytest` before commit
-
-## Security & Secrets
-Never commit `.env`. The repository provides:
-- `.githooks/pre-commit` secret pattern scanner (enable with `git config core.hooksPath .githooks`).
-- `scripts/cleanup_secrets.sh` (fresh clone interactive history rewrite)
-- `scripts/mirror_history_purge.sh` (automated mirror purge)
-
-### If a Secret Was Committed
-1. Rotate key immediately.
-2. Perform mirror purge (see below) in a clean environment.
-3. Force push rewritten history.
-4. Fresh-clone and verify absence: `git log --all -- .env` returns nothing.
-
-### Mirror Purge Summary
-```bash
-./scripts/mirror_history_purge.sh git@github.com:your-org/PrimeCodex.git
-# then fresh clone & verify
-```
-
-## Roadmap
-- Memory layering & temporal weaving
-- Adaptive policy arbitration
-- Extended archetypal harmonic analytics
-- Cathedral planning engine
-- Dimensional bridge translation layer
-
-## Contributing
-See `CONTRIBUTING.md` and `CODE_OF_CONDUCT.md`.
-
-## License
-Internal experimental use (no open license declared). Contact maintainer before external distribution.
-
----
-Generated state snapshots are experimental and not safety-audited.
-=======
-# PrimeCodex - GenesisPrime
-
-A comprehensive prime number library and toolkit implemented in Python. GenesisPrime provides efficient algorithms for prime number operations, factorization, and mathematical analysis.
-
-## Features
-
-- **Prime Testing**: Fast primality checking with optimized trial division
-- **Prime Generation**: Generate primes using Sieve of Eratosthenes or sequential generation  
-- **Prime Factorization**: Complete prime factorization of any integer
-- **Twin Prime Detection**: Identify twin prime pairs (p, p+2)
-- **Prime Navigation**: Find next/previous primes relative to any number
-- **Range Operations**: Find all primes within specified ranges
-- **Command Line Interface**: Full-featured CLI for all operations
-- **Caching**: Intelligent caching for improved performance
-
-## Quick Start
-
-### Basic Usage (Python Library)
+### 3. GenesisPrime Quickstart
 
 ```python
 from genesis_prime import GenesisPrime
 
 gp = GenesisPrime()
-
-# Check if a number is prime
-print(gp.is_prime(97))  # True
-
-# Generate first 10 primes
-primes = gp.generate_primes_sequence(10)
-print(primes)  # [2, 3, 5, 7, 11, 13, 17, 19, 23, 29]
-
-# Get prime factorization
-factors = gp.prime_factors(60)
-print(factors)  # [2, 2, 3, 5]
-
-# Find twin primes
-print(gp.is_twin_prime(17))  # True (17, 19)
+gp.is_prime(97)
+gp.generate_primes_sequence(10)
+gp.prime_factors(60)
 ```
 
-### Command Line Interface
+Run comparable functionality from the CLI:
 
 ```bash
-# Check if a number is prime
 python prime_cli.py check 97
-
-# Generate first 20 primes
 python prime_cli.py generate --count 20
-
-# Generate all primes up to 100
-python prime_cli.py generate --limit 100
-
-# Get prime factorization
 python prime_cli.py factors 84
-
-# Find next prime after 50
-python prime_cli.py next 50
-
-# Find primes in range 10-30
 python prime_cli.py range 10 30
-
-# Check if number is twin prime
-python prime_cli.py twin 13
 ```
 
-## Core Functions
+## Feature Highlights
 
-### GenesisPrime Class Methods
+### EMOTA Unity
 
-- `is_prime(n)` - Test if n is prime
-- `generate_primes_sieve(limit)` - Generate all primes up to limit using Sieve of Eratosthenes
-- `generate_primes_sequence(count)` - Generate first `count` prime numbers
-- `prime_factors(n)` - Get complete prime factorization of n
-- `next_prime(n)` - Find the next prime after n
-- `prev_prime(n)` - Find the previous prime before n
-- `is_twin_prime(n)` - Check if n is part of a twin prime pair
-- `get_stats()` - Get performance statistics and cache info
+- Desire/Fear braid oscillator with hysteresis bits (`emota/braid.py`).
+- Archetypal resonance engine projecting braid state into serpent/flame/void/unity axes (`emota/archetype.py`).
+- Unity wrapper coordinating configuration and state snapshots (`emota/unity.py`).
+- Extensible placeholders for cathedral planning and symbolic bridges.
+- Configurable via YAML, overridable through `--config` or direct engine parameters.
 
-## Examples
+### GenesisPrime Toolkit
 
-### Finding Large Primes
-
-```python
-gp = GenesisPrime()
-
-# Check if a large number is prime
-large_num = 982451653
-print(f"{large_num} is {'prime' if gp.is_prime(large_num) else 'composite'}")
-
-# Find the next prime after a million
-next_million_prime = gp.next_prime(1000000)
-print(f"Next prime after 1,000,000: {next_million_prime}")
-```
-
-### Prime Analysis
-
-```python
-# Analyze numbers for prime properties
-numbers = [97, 101, 103, 107, 109, 113]
-
-for num in numbers:
-    is_prime = gp.is_prime(num)
-    is_twin = gp.is_twin_prime(num) if is_prime else False
-    print(f"{num}: Prime={is_prime}, Twin Prime={is_twin}")
-```
-
-### Factorization Analysis
-
-```python
-# Factor multiple numbers
-test_numbers = [60, 84, 100, 128, 255]
-
-for num in test_numbers:
-    factors = gp.prime_factors(num)
-    unique_factors = sorted(set(factors))
-    
-    print(f"{num} = {' × '.join(map(str, factors))}")
-    print(f"  Unique factors: {unique_factors}")
-    print(f"  Is prime power: {len(unique_factors) == 1}")
-    print()
-```
-
-## Performance
-
-GenesisPrime is optimized for performance with:
-
-- **Intelligent Caching**: Frequently tested primes are cached for instant lookup
-- **Optimized Algorithms**: Uses efficient trial division with 6k±1 optimization
-- **Sieve Implementation**: Fast Sieve of Eratosthenes for bulk prime generation
-- **Early Termination**: Algorithms terminate as early as possible
-
-### Benchmarks
-
-On a typical modern computer:
-- Prime checking: ~1M checks/second for numbers < 10^6
-- Sieve generation: ~100K primes/second up to 10^6  
-- Factorization: ~10K factorizations/second for numbers < 10^6
-
-## CLI Commands Reference
-
-| Command | Description | Example |
-|---------|-------------|---------|
-| `check <n>` | Test if n is prime | `prime_cli.py check 97` |
-| `generate --count <n>` | First n primes | `prime_cli.py generate --count 10` |
-| `generate --limit <n>` | Primes up to n | `prime_cli.py generate --limit 100` |
-| `factors <n>` | Prime factorization | `prime_cli.py factors 60` |
-| `next <n>` | Next prime after n | `prime_cli.py next 50` |
-| `prev <n>` | Previous prime before n | `prime_cli.py prev 50` |
-| `twin <n>` | Check twin prime | `prime_cli.py twin 17` |
-| `range <a> <b>` | Primes in [a,b] | `prime_cli.py range 10 30` |
-| `stats` | Show statistics | `prime_cli.py stats` |
-
-## Installation
-
-Simply download the Python files:
-
-```bash
-# Download the core library
-wget https://raw.githubusercontent.com/Genesis-Prime/PrimeCodex/main/genesis_prime.py
-
-# Download the CLI tool  
-wget https://raw.githubusercontent.com/Genesis-Prime/PrimeCodex/main/prime_cli.py
-
-# Make CLI executable
-chmod +x prime_cli.py
-```
-
-## Requirements
-
-- Python 3.6 or higher
-- No external dependencies (uses only standard library)
+- Optimised primality testing with 6k±1 heuristics.
+- Sieve of Eratosthenes and sequential generators.
+- Factorisation, twin-prime detection, and navigation helpers (next/previous primes).
+- Comprehensive CLI covering check, generate, factor, range, next/prev, twin, and stats commands.
+- In-memory caching for repeated queries.
 
 ## Testing
 
-Run the built-in demo to verify installation:
-
 ```bash
-python genesis_prime.py
+pytest
 ```
 
-This will run a comprehensive demonstration of all features.
+- OpenAI integration tests auto-skip when `OPENAI_API_KEY` is absent.
+- GenesisPrime includes demonstration routines in `examples.py` and `quickstart.py` for manual smoke checks.
 
-## Contributing
+## Development Notes
 
-Contributions are welcome! Areas for improvement:
+- Maintain code style and typing as introduced in `emota/` modules.
+- When extending GenesisPrime, keep algorithms deterministic and document complexity considerations.
+- Update this README when a new subsystem (EMOTA) or algorithm family (GenesisPrime) is introduced.
+- Secrets: never commit `.env` files. Use the scripts in `scripts/` for incident response if needed.
 
-- Additional prime-related algorithms (Goldbach conjecture testing, etc.)
-- Performance optimizations for very large numbers
-- Additional export formats (JSON, CSV, etc.)
-- More statistical analysis functions
-- Web interface
+## Licensing & Conduct
 
-## License
-
-This project is open source. See LICENSE file for details.
-
-## Mathematical Background
-
-### Prime Numbers
-A prime number is a natural number greater than 1 that has no positive divisors other than 1 and itself.
-
-### Twin Primes  
-Twin primes are pairs of prime numbers that differ by 2, such as (3,5), (5,7), (11,13), (17,19).
-
-### Sieve of Eratosthenes
-An ancient algorithm for finding all primes up to a given limit by iteratively marking multiples of each prime as composite.
+See `LICENSE`, `CODE_OF_CONDUCT.md`, and `CONTRIBUTING.md` for contribution guidelines and usage terms.
 
 ---
 
-*PrimeCodex - Unlocking the mysteries of prime numbers, one algorithm at a time.*
->>>>>>> b3b29efa
+This unified branch retains both experimental lines so historical exploration, numerical tooling, and affective modelling can advance together.