--- conflicted
+++ resolved
@@ -56,7 +56,6 @@
         run: |
           ! grep -R "OPENAI_API_KEY=" -n . \
             --exclude-dir=.git \
-<<<<<<< HEAD
             --exclude-dir=.github \
             --exclude-dir=.githooks \
             --exclude-dir=.venv \
@@ -64,14 +63,8 @@
             --exclude=POST_PURGE_CHECKLIST.md \
             --exclude=setup_dev.sh \
             --exclude=.env.template \
-=======
-            --exclude-dir=.venv \
-            --exclude-dir=.github \
-            --exclude-dir=.githooks \
-            --exclude-dir=scripts \
-            --exclude=*.md \
-            --exclude=*.template \
->>>>>>> 7577bbb3
+            --exclude="*.md" \
+            --exclude="*.template" \
             || (echo "Potential secret pattern found" && exit 1)
 
   test:
